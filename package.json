--- conflicted
+++ resolved
@@ -38,11 +38,7 @@
   "devDependencies": {
     "eslint": "^2.4.0",
     "eslint-config-airbnb": "^6.0.0",
-<<<<<<< HEAD
-    "eslint-config-scality": "scality/Guidelines#7.4.0.3"
-=======
     "eslint-config-scality": "scality/Guidelines#71a059ad"
->>>>>>> 1b30b817
   },
   "scripts": {
     "lint": "eslint $(git ls-files '*.js')",
